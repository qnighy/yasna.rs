--- conflicted
+++ resolved
@@ -6,13 +6,8 @@
 // option. This file may not be copied, modified, or distributed
 // except according to those terms.
 
-<<<<<<< HEAD
-#[cfg(feature = "bigint")]
-use num_bigint::{BigUint, BigInt};
-=======
 #[cfg(feature = "num")]
 use num::bigint::{BigUint, BigInt};
->>>>>>> 977ddad5
 
 use super::super::Tag;
 use super::*;

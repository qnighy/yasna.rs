--- conflicted
+++ resolved
@@ -85,18 +85,9 @@
 //! }
 //! ```
 
-<<<<<<< HEAD
-#[cfg(feature = "bigint")]
-extern crate num_bigint;
-#[cfg(test)]
-extern crate num_traits;
-
-#[cfg(feature = "bitvec")]
-=======
 #[cfg(feature = "num")]
 extern crate num;
 #[cfg(feature = "bit-vec")]
->>>>>>> 977ddad5
 extern crate bit_vec;
 #[cfg(feature = "chrono")]
 extern crate chrono;

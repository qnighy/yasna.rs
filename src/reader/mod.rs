--- conflicted
+++ resolved
@@ -8,15 +8,9 @@
 
 mod error;
 
-<<<<<<< HEAD
-#[cfg(feature = "bigint")]
-use num_bigint::{BigInt,BigUint,Sign};
-#[cfg(feature = "bitvec")]
-=======
 #[cfg(feature = "num")]
 use num::bigint::{BigInt,BigUint,Sign};
 #[cfg(feature = "bit-vec")]
->>>>>>> 977ddad5
 use bit_vec::BitVec;
 
 use super::{Tag,TAG_CLASSES};
@@ -1444,9 +1438,6 @@
         });
     }
 
-<<<<<<< HEAD
-    pub fn read_with_buffer<T, F>(self, callback: F)
-=======
     /// Lookaheads the tag in the next value. Used to parse CHOICE values.
     ///
     /// # Examples
@@ -1475,7 +1466,6 @@
     }
 
     pub fn read_with_buffer<T, F>(mut self, callback: F)
->>>>>>> 977ddad5
             -> ASN1Result<(T, &'a [u8])>
             where F: for<'c> FnOnce(BERReader<'a, 'c>) -> ASN1Result<T> {
         let implicit_tag = self.implicit_tag;
